import time
from abc import ABC
<<<<<<< HEAD
from typing import Any, List, Optional, Type, Union, Iterator
=======
from typing import Any, List, Optional, Type, Union, Tuple
>>>>>>> 060b69af

from pydantic import BaseModel
from requests import Session
from requests.exceptions import HTTPError
from itertools import chain

from alpaca.common.constants import (
    DEFAULT_RETRY_ATTEMPTS,
    DEFAULT_RETRY_WAIT_SECONDS,
    DEFAULT_RETRY_EXCEPTION_CODES,
)

from alpaca import __version__
from alpaca.common.exceptions import APIError, RetryException
from alpaca.common.types import RawData
<<<<<<< HEAD
from alpaca.common.utils import get_api_version, get_credentials
from .enums import BaseURL, PaginationType
from .constants import PageItem
=======
from .enums import BaseURL
>>>>>>> 060b69af

# TODO: Refine this type
HTTPResult = Union[dict, List[dict], Any]
Credentials = Tuple[str, str]


def validate_credentials(
    api_key: Optional[str] = None,
    secret_key: Optional[str] = None,
    oauth_token: Optional[str] = None,
) -> Credentials:
    """Gathers API credentials from parameters and environment variables, and validates them.
    Args:
        api_key (Optional[str]): The API key for authentication. Defaults to None.
        secret_key (Optional[str]): The secret key for authentication. Defaults to None.
        oauth_token (Optional[str]): The oauth token if authenticating via OAuth. Defaults to None.
    Raises:
         ValueError: If the combination of keys and tokens provided are not valid.
    Returns:
        Credentials: The set of validated authentication keys
    """

    if not oauth_token and not api_key:
        raise ValueError("You must supply a method of authentication")

    if oauth_token and (api_key or secret_key):
        raise ValueError(
            "Either an oauth_token or an api_key may be supplied, but not both"
        )

    if not oauth_token and not (api_key and secret_key):
        raise ValueError("A corresponding secret_key must be supplied with the api_key")

    return api_key, secret_key, oauth_token


class RESTClient(ABC):
    """Abstract base class for REST clients"""

    def __init__(
        self,
        base_url: Union[BaseURL, str],
        api_key: Optional[str] = None,
        secret_key: Optional[str] = None,
        oauth_token: Optional[str] = None,
        api_version: str = "v2",
        sandbox: bool = False,
        raw_data: bool = False,
        retry_attempts: Optional[int] = None,
        retry_wait_seconds: Optional[int] = None,
        retry_exception_codes: Optional[List[int]] = None,
    ) -> None:
        """Abstract base class for REST clients. Handles submitting HTTP requests to
        Alpaca API endpoints.

        Args:
            base_url (Union[BaseURL, str]): The base url to target requests to. Should be an instance of BaseURL, but
              allows for raw str if you need to override
            api_key (Optional[str]): The api key string for authentication.
            secret_key (Optional[str]): The corresponding secret key string for the api key.
            oauth_token (Optional[str]): The oauth token if authenticating via OAuth.
            api_version (Optional[str]): The API version for the endpoints.
            sandbox (bool): False if the live API should be used.
            raw_data (bool): Whether API responses should be wrapped in data models or returned raw.
            retry_attempts (Optional[int]): The number of times to retry a request that returns a RetryException.
            retry_wait_seconds (Optional[int]): The number of seconds to wait between requests before retrying.
            retry_exception_codes (Optional[List[int]]): The API exception codes to retry a request on.
        """

        self._api_key, self._secret_key, self._oauth_token = validate_credentials(
            api_key, secret_key, oauth_token
        )
        self._api_version: str = api_version
        self._base_url: Union[BaseURL, str] = base_url
        self._sandbox: bool = sandbox
        self._use_raw_data: bool = raw_data
        self._session: Session = Session()

        # setting up request retry configurations
        self._retry: int = DEFAULT_RETRY_ATTEMPTS
        self._retry_wait: int = DEFAULT_RETRY_WAIT_SECONDS
        self._retry_codes: List[int] = DEFAULT_RETRY_EXCEPTION_CODES

        if retry_attempts and retry_attempts > 0:
            self._retry = retry_attempts

        if retry_wait_seconds and retry_wait_seconds > 0:
            self._retry_wait = retry_wait_seconds

        if retry_exception_codes:
            self._retry_codes = retry_exception_codes

    def _request(
        self,
        method: str,
        path: str,
        data: Optional[Union[dict, str]] = None,
        base_url: Optional[Union[BaseURL, str]] = None,
        api_version: Optional[str] = None,
    ) -> HTTPResult:

        """Prepares and submits HTTP requests to given API endpoint and returns response.
        Handles retrying if 429 (Rate Limit) error arises.

        Args:
            method (str): The API endpoint HTTP method
            path (str): The API endpoint path
            data (Optional[Union[dict, str]]): Either the payload in json format, query params urlencoded, or a dict
             of values to be converted to appropriate format based on `method`. Defaults to None.
            base_url (Optional[Union[BaseURL, str]]): The base URL of the API. Defaults to None.
            api_version (Optional[str]): The API version. Defaults to None.

        Returns:
            HTTPResult: The response from the API
        """
        base_url = base_url or self._base_url
        version = api_version if api_version else self._api_version
        url: str = base_url + "/" + version + path

        headers = self._get_default_headers()

        opts = {
            "headers": headers,
            # Since we allow users to set endpoint URL via env var,
            # human error to put non-SSL endpoint could exploit
            # uncanny issues in non-GET request redirecting http->https.
            # It's better to fail early if the URL isn't right.
            "allow_redirects": False,
        }

        if method.upper() in ["GET", "DELETE"]:
            opts["params"] = data
        else:
            opts["json"] = data

        retry = self._retry

        while retry >= 0:
            try:
                return self._one_request(method, url, opts, retry)
            except RetryException:
                time.sleep(self._retry_wait)
                retry -= 1
                continue

    def _get_default_headers(self) -> dict:
        """
        Returns a dict with some default headers set; ie AUTH headers and such that should be useful on all requests
        Extracted for cases when using the default request functions are insufficient

        Returns:
            dict: The resulting dict of headers
        """
        headers = self._get_auth_headers()

        headers["User-Agent"] = "APCA-PY/" + __version__

        return headers

    def _get_auth_headers(self) -> dict:
        """
        Get the auth headers for a request. Meant to be overridden in clients that don't use this format for requests,
        ie: BrokerClient

        Returns:
            dict: A dict containing the expected auth headers
        """

        headers = {}

        if self._oauth_token:
            headers["Authorization"] = "Bearer " + self._oauth_token
        else:
            headers["APCA-API-KEY-ID"] = self._api_key
            headers["APCA-API-SECRET-KEY"] = self._secret_key

        return headers

    def _one_request(self, method: str, url: str, opts: dict, retry: int) -> dict:
        """Perform one request, possibly raising RetryException in the case
        the response is 429. Otherwise, if error text contain "code" string,
        then it decodes to json object and returns APIError.
        Returns the body json in the 200 status.

        Args:
            method (str): The HTTP method - GET, POST, etc
            url (str): The API endpoint URL
            opts (dict): Contains optional parameters including headers and parameters
            retry (int): The number of times to retry in case of RetryException

        Raises:
            RetryException: Raised if request produces 429 error and retry limit has not been reached
            APIError: Raised if API returns an error

        Returns:
            dict: The response data
        """
        response = self._session.request(method, url, **opts)

        try:
            response.raise_for_status()
        except HTTPError as http_error:
            # retry if we hit Rate Limit
            if response.status_code in self._retry_codes and retry > 0:
                raise RetryException()

            # raise API error for all other errors
            error = response.text

            raise APIError(error, http_error)

        if response.text != "":
            return response.json()

    def get(self, path: str, data: Union[dict, str] = None, **kwargs) -> HTTPResult:
        """Performs a single GET request

        Args:
            path (str): The API endpoint path
            data (Union[dict, str], optional): Query parameters to send, either
            as a str urlencoded, or a dict of values to be converted. Defaults to None.

        Returns:
            dict: The response
        """
        return self._request("GET", path, data, **kwargs)

    def post(self, path: str, data: Union[dict, List[dict], str] = None) -> HTTPResult:
        """Performs a single POST request

        Args:
            path (str): The API endpoint path
            data (Union[dict, str], optional): The json payload if str, or a dict of values to be converted.
             Defaults to None.

        Returns:
            dict: The response
        """
        return self._request("POST", path, data)

    def put(self, path: str, data: Union[dict, str] = None) -> dict:
        """Performs a single PUT request

        Args:
            path (str): The API endpoint path
            data (Union[dict, str], optional): The json payload if str, or a dict of values to be converted.
             Defaults to None.

        Returns:
            dict: The response
        """
        return self._request("PUT", path, data)

    def patch(self, path: str, data: Union[dict, str] = None) -> dict:
        """Performs a single PATCH request

        Args:
            path (str): The API endpoint path
            data (Union[dict, str], optional): The json payload if str, or a dict of values to be converted.
             Defaults to None.

        Returns:
            dict: The response
        """
        return self._request("PATCH", path, data)

    def delete(self, path, data: Union[dict, str] = None) -> dict:
        """Performs a single DELETE request

        Args:
            path (str): The API endpoint path
            data (Union[dict, str], optional): The payload if any. Defaults to None.

        Returns:
            dict: The response
        """
        return self._request("DELETE", path, data)

    def response_wrapper(
        self, model: Type[BaseModel], raw_data: RawData, **kwargs
    ) -> Union[BaseModel, RawData]:
        """To allow the user to get raw response from the api, we wrap all
        functions with this method, checking if the user has set raw_data
        bool. if they didn't, we wrap the response with a BaseModel object.

        Args:
            model (Type[BaseModel]): Class that response will be wrapped in
            raw_data (RawData): The raw data from API in dictionary
            kwargs : Any constructor parameters necessary for the base model

        Returns:
            Union[BaseModel, RawData]: either raw or parsed data
        """
        if self._use_raw_data:
            return raw_data
        else:
            return model(raw_data=raw_data, **kwargs)

    @staticmethod
    def _validate_pagination(
        max_items_limit: Optional[int], handle_pagination: Optional[PaginationType]
    ) -> PaginationType:
        """
        Private method for validating the max_items_limit and handle_pagination arguments, returning the resolved
        PaginationType.
        """
        if handle_pagination is None:
            handle_pagination = PaginationType.FULL

        if handle_pagination != PaginationType.FULL and max_items_limit is not None:
            raise ValueError(
                "max_items_limit can only be specified for PaginationType.FULL"
            )
        return handle_pagination

    @staticmethod
    def _return_paginated_result(
        iterator: Iterator[PageItem], handle_pagination: PaginationType
    ) -> Union[List[PageItem], Iterator[List[PageItem]]]:
        """
        Private method for converting an iterator that yields results to the proper pagination type result.
        """
        if handle_pagination == PaginationType.NONE:
            # user wants no pagination, so just do a single page
            return next(iterator)
        elif handle_pagination == PaginationType.FULL:
            # the iterator returns "pages", so we use chain to flatten them all into 1 list
            return list(chain.from_iterable(iterator))
        elif handle_pagination == PaginationType.ITERATOR:
            return iterator
        else:
            raise ValueError(f"Invalid pagination type: {handle_pagination}.")<|MERGE_RESOLUTION|>--- conflicted
+++ resolved
@@ -1,10 +1,6 @@
 import time
 from abc import ABC
-<<<<<<< HEAD
-from typing import Any, List, Optional, Type, Union, Iterator
-=======
-from typing import Any, List, Optional, Type, Union, Tuple
->>>>>>> 060b69af
+from typing import Any, List, Optional, Type, Union, Tuple, Iterator
 
 from pydantic import BaseModel
 from requests import Session
@@ -20,13 +16,8 @@
 from alpaca import __version__
 from alpaca.common.exceptions import APIError, RetryException
 from alpaca.common.types import RawData
-<<<<<<< HEAD
-from alpaca.common.utils import get_api_version, get_credentials
-from .enums import BaseURL, PaginationType
 from .constants import PageItem
-=======
-from .enums import BaseURL
->>>>>>> 060b69af
+from .enums import PaginationType, BaseURL
 
 # TODO: Refine this type
 HTTPResult = Union[dict, List[dict], Any]
