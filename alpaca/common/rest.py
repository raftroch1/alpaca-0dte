import base64
import os
import time
from abc import ABC
from typing import Any, List, Optional, Type, Union

from pydantic import BaseModel
from requests import Response, Session
from requests.exceptions import HTTPError

from alpaca import __version__
from alpaca.common.exceptions import APIError, RetryException
from alpaca.common.types import RawData
from alpaca.common.utils import get_api_version, get_credentials
from .enums import BaseURL

# TODO: Refine this type
HTTPResult = Union[dict, List[dict], Any]


class RESTClient(ABC):
    """Abstract base class for REST clients"""

    def __init__(
        self,
        base_url: Union[BaseURL, str],
        api_key: str = None,
        secret_key: str = None,
        api_version: str = "v2",
        sandbox: bool = False,
        raw_data: bool = False,
    ) -> None:
        """Abstract base class for REST clients. Handles submitting HTTP requests to
        Alpaca API endpoints.

        Args:
            base_url (Union[BaseURL, str]): The base url to target requests to. Should be an instance of BaseURL, but
              allows for raw str if you need to override
            api_key (str, optional): description. Defaults to None.
            secret_key (str, optional): description. Defaults to None.
            api_version (str, optional): description. Defaults to 'v2'.
            sandbox (bool, optional): description. Defaults to False.
            raw_data (bool, optional): description. Defaults to False.
        """

        self._api_key, self._secret_key = get_credentials(api_key, secret_key)
        self._api_version: str = get_api_version(api_version)
        self._base_url: Union[BaseURL, str] = base_url
        self._sandbox: bool = sandbox
        self._use_raw_data: bool = raw_data
        self._session: Session = Session()
        self._retry = int(os.environ.get("APCA_RETRY_MAX", 3))
        self._retry_wait = int(os.environ.get("APCA_RETRY_WAIT", 3))
        self._retry_codes = [
            int(o) for o in os.environ.get("APCA_RETRY_CODES", "429,504").split(",")
        ]

    def _request(
        self,
        method: str,
        path: str,
<<<<<<< HEAD
        data: Union[dict, str] = None,
        base_url: BaseURL = None,
        api_version: str = None,
    ) -> HTTPResult:
=======
        data: Optional[Union[dict, str]] = None,
        base_url: Optional[Union[BaseURL, str]] = None,
        api_version: Optional[str] = None,
    ) -> dict:
>>>>>>> 736cc5f5
        """Prepares and submits HTTP requests to given API endpoint and returns response.
        Handles retrying if 429 (Rate Limit) error arises.

        Args:
            method (str): The API endpoint HTTP method
            path (str): The API endpoint path
            data (Optional[Union[dict, str]]): Either the payload in json format, query params urlencoded, or a dict
             of values to be converted to appropriate format based on `method`. Defaults to None.
            base_url (Optional[Union[BaseURL, str]]): The base URL of the API. Defaults to None.
            api_version (Optional[str]): The API version. Defaults to None.

        Returns:
            HTTPResult: The response from the API
        """
        base_url = base_url or self._base_url
        version = api_version if api_version else self._api_version
<<<<<<< HEAD
        url: str = base_url.value + "/" + version + path
        headers = self._get_default_headers()
=======
        url: str = base_url + "/" + version + path

        headers = self._get_auth_headers()

        headers["User-Agent"] = "APCA-PY/" + __version__
>>>>>>> 736cc5f5

        opts = {
            "headers": headers,
            # Since we allow users to set endpoint URL via env var,
            # human error to put non-SSL endpoint could exploit
            # uncanny issues in non-GET request redirecting http->https.
            # It's better to fail early if the URL isn't right.
            "allow_redirects": False,
        }

        if method.upper() in ["GET", "DELETE"]:
            opts["params"] = data
        else:
            opts["json"] = data

        retry = self._retry
        if retry < 0:
            retry = 0
        while retry >= 0:
            try:
                return self._one_request(method, url, opts, retry)
            except RetryException:
                time.sleep(self._retry_wait)
                retry -= 1
                continue

<<<<<<< HEAD
    def _get_default_headers(self) -> dict:
        """
        Returns a dict with some default headers set; ie AUTH headers and such that should be useful on all requests

        Extracted for cases when using the default request functions are insufficient

        Returns:
            dict: The resulting dict of headers
        """

        headers = {}

        if (
            self._base_url == BaseURL.BROKER_PRODUCTION
            or self._base_url == BaseURL.BROKER_SANDBOX
        ):
            auth_string = f"{self._api_key}:{self._secret_key}"
            auth_string_encoded = base64.b64encode(str.encode(auth_string))
            headers["Authorization"] = "Basic " + auth_string_encoded.decode("utf-8")
        else:
            headers["APCA-API-KEY-ID"] = self._api_key
            headers["APCA-API-SECRET-KEY"] = self._secret_key
        headers["User-Agent"] = "APCA-PY/" + __version__

        return headers
=======
    def _get_auth_headers(self) -> dict:
        """
        Get the auth headers for a request. Meant to be overridden in clients that don't use this format for requests,
        ie: BrokerClient

        Returns:
            dict: A dict containing the expected auth headers
        """

        return {
            "APCA-API-KEY-ID": self._api_key,
            "APCA-API-SECRET-KEY": self._secret_key,
        }
>>>>>>> 736cc5f5

    def _one_request(self, method: str, url: str, opts: dict, retry: int) -> dict:
        """Perform one request, possibly raising RetryException in the case
        the response is 429. Otherwise, if error text contain "code" string,
        then it decodes to json object and returns APIError.
        Returns the body json in the 200 status.

        Args:
            method (str): The HTTP method - GET, POST, etc
            url (str): The API endpoint URL
            opts (dict): Contains optional parameters including headers and parameters
            retry (int): The number of times to retry in case of RetryException

        Raises:
            RetryException: Raised if request produces 429 error and retry limit has not been reached
            APIError: Raised if API returns an error

        Returns:
            dict: The response data
        """
        resp = self._session.request(method, url, **opts)

        try:
            resp.raise_for_status()
        except HTTPError as http_error:
            # retry if we hit Rate Limit
            if resp.status_code in self._retry_codes and retry > 0:
                raise RetryException()
            if "code" in resp.text:
                error = resp.json()
                if "code" in error:
                    raise APIError(error, http_error)
            else:
                raise http_error

        if resp.text != "":
            return resp.json()

    def get(self, path: str, data: Union[dict, str] = None, **kwargs) -> HTTPResult:
        """Performs a single GET request

        Args:
            path (str): The API endpoint path
            data (Union[dict, str], optional): Query parameters to send, either
            as a str urlencoded, or a dict of values to be converted. Defaults to None.

        Returns:
            dict: The response
        """
        return self._request("GET", path, data, **kwargs)

    def post(self, path: str, data: Union[dict, List[dict], str] = None) -> HTTPResult:
        """Performs a single POST request

        Args:
            path (str): The API endpoint path
            data (Union[dict, str], optional): The json payload if str, or a dict of values to be converted.
             Defaults to None.

        Returns:
            dict: The response
        """
        return self._request("POST", path, data)

    def put(self, path: str, data: Union[dict, str] = None) -> dict:
        """Performs a single PUT request

        Args:
            path (str): The API endpoint path
            data (Union[dict, str], optional): The json payload if str, or a dict of values to be converted.
             Defaults to None.

        Returns:
            dict: The response
        """
        return self._request("PUT", path, data)

    def patch(self, path: str, data: Union[dict, str] = None) -> dict:
        """Performs a single PATCH request

        Args:
            path (str): The API endpoint path
            data (Union[dict, str], optional): The json payload if str, or a dict of values to be converted.
             Defaults to None.

        Returns:
            dict: The response
        """
        return self._request("PATCH", path, data)

    def delete(self, path, data: Union[dict, str] = None) -> dict:
        """Performs a single DELETE request

        Args:
            path (str): The API endpoint path
            data (Union[dict, str], optional): The payload if any. Defaults to None.

        Returns:
            dict: The response
        """
        return self._request("DELETE", path, data)

    def response_wrapper(
        self, model: Type[BaseModel], raw_data: RawData, **kwargs
    ) -> Union[BaseModel, RawData]:
        """To allow the user to get raw response from the api, we wrap all
        functions with this method, checking if the user has set raw_data
        bool. if they didn't, we wrap the response with a BaseModel object.

        Args:
            model (Type[BaseModel]): Class that response will be wrapped in
            raw_data (RawData): The raw data from API in dictionary
            kwargs : Any constructor parameters necessary for the base model

        Returns:
            Union[BaseModel, RawData]: either raw or parsed data
        """
        if self._use_raw_data:
            return raw_data
        else:
            return model(raw_data=raw_data, **kwargs)<|MERGE_RESOLUTION|>--- conflicted
+++ resolved
@@ -59,17 +59,11 @@
         self,
         method: str,
         path: str,
-<<<<<<< HEAD
-        data: Union[dict, str] = None,
-        base_url: BaseURL = None,
-        api_version: str = None,
-    ) -> HTTPResult:
-=======
         data: Optional[Union[dict, str]] = None,
         base_url: Optional[Union[BaseURL, str]] = None,
         api_version: Optional[str] = None,
-    ) -> dict:
->>>>>>> 736cc5f5
+    ) -> HTTPResult:
+
         """Prepares and submits HTTP requests to given API endpoint and returns response.
         Handles retrying if 429 (Rate Limit) error arises.
 
@@ -86,16 +80,9 @@
         """
         base_url = base_url or self._base_url
         version = api_version if api_version else self._api_version
-<<<<<<< HEAD
-        url: str = base_url.value + "/" + version + path
+        url: str = base_url + "/" + version + path
+
         headers = self._get_default_headers()
-=======
-        url: str = base_url + "/" + version + path
-
-        headers = self._get_auth_headers()
-
-        headers["User-Agent"] = "APCA-PY/" + __version__
->>>>>>> 736cc5f5
 
         opts = {
             "headers": headers,
@@ -122,7 +109,6 @@
                 retry -= 1
                 continue
 
-<<<<<<< HEAD
     def _get_default_headers(self) -> dict:
         """
         Returns a dict with some default headers set; ie AUTH headers and such that should be useful on all requests
@@ -132,23 +118,12 @@
         Returns:
             dict: The resulting dict of headers
         """
-
-        headers = {}
-
-        if (
-            self._base_url == BaseURL.BROKER_PRODUCTION
-            or self._base_url == BaseURL.BROKER_SANDBOX
-        ):
-            auth_string = f"{self._api_key}:{self._secret_key}"
-            auth_string_encoded = base64.b64encode(str.encode(auth_string))
-            headers["Authorization"] = "Basic " + auth_string_encoded.decode("utf-8")
-        else:
-            headers["APCA-API-KEY-ID"] = self._api_key
-            headers["APCA-API-SECRET-KEY"] = self._secret_key
+        headers = self._get_auth_headers()
+
         headers["User-Agent"] = "APCA-PY/" + __version__
 
         return headers
-=======
+
     def _get_auth_headers(self) -> dict:
         """
         Get the auth headers for a request. Meant to be overridden in clients that don't use this format for requests,
@@ -162,7 +137,6 @@
             "APCA-API-KEY-ID": self._api_key,
             "APCA-API-SECRET-KEY": self._secret_key,
         }
->>>>>>> 736cc5f5
 
     def _one_request(self, method: str, url: str, opts: dict, retry: int) -> dict:
         """Perform one request, possibly raising RetryException in the case
