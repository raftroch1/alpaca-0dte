from datetime import datetime
from typing import Dict, List, Optional, Union

import pandas as pd
from pandas import DataFrame
from pydantic import BaseModel

from alpaca.common.time import TimeFrame
from alpaca.common.types import RawData

from .enums import Exchange
from .mappings import BAR_MAPPING, QUOTE_MAPPING, TRADE_MAPPING


class TimeSeriesMixin:
    @property
    def df(self) -> DataFrame:
        """Returns a pandas dataframe containing the bar data.
        Requires mapping to be defined in child class.

        Returns:
            DataFrame: bars in a pandas dataframe
        """
        # for multi-symbol data
        symbols = list(self.raw.keys())

        dataframes = {}

        # create a dataframe for each symbol's data and store in dict
        for symbol in symbols:

            _df = pd.DataFrame(self.raw[symbol])
            _df.columns = [self._key_mapping.get(c, c) for c in _df.columns]

            if not _df.empty:
                _df.set_index("timestamp", inplace=True)
                _df.index = pd.DatetimeIndex(_df.index)

            dataframes[symbol] = _df

        # concat into multi-index dataframe, it will have
        # level 0 - symbol index
        # level 1 - timestamp index
        df = pd.concat(dataframes.values(), keys=dataframes.keys(), axis=0)

        # drop symbol index for dataframe with only 1 or less symbols
        if len(symbols) < 2:
            df.reset_index(level=0, drop=True, inplace=True)

        return df


class Bar(BaseModel):
    """Represents one bar/candlestick of aggregated trade data over a specified interval.

    Attributes:
        symbol (str): The ticker identifier for the security whose data forms the bar
        timeframe (TimeFrame): The interval of time price data has been aggregated over
        timestamp (datetime): The closing timestamp of the bar
        open (float): The opening price of the interval
        high (float): The high price during the interval
        low (float): The low price during the interval
        close (float): The closing price of the interval
        volume (float): The volume traded over the interval
        trade_count (Optional[float]): The number of trades that occurred
        vwap (Optional[float]): The volume weighted average price
        exchange (Optional[float]): The exchange the bar was formed on
    """

    symbol: str
    timeframe: TimeFrame
    timestamp: datetime
    open: float
    high: float
    low: float
    close: float
    volume: float
    trade_count: Optional[float] = None
    vwap: Optional[float] = None
    exchange: Optional[Exchange] = None

    def __init__(self, symbol: str, timeframe: TimeFrame, raw_data: RawData) -> None:
        """Instantiates a bar

        Args:
            symbol (str): The ticker identifier for the security
            timeframe (TimeFrame): The interval of time that price data has been aggregated
            raw_data (RawData): Raw unparsed bar data from API, contains ohlc and other fields.
        """
        mapped_bar = {
            BAR_MAPPING[key]: val for key, val in raw_data.items() if key in BAR_MAPPING
        }

        super().__init__(symbol=symbol, timeframe=timeframe, **mapped_bar)


class BarSet(BaseModel, TimeSeriesMixin):
    """A collection of Bars.

    Attributes:
        symbols (List[str]): The list of ticker identifiers for the securities whose data forms the set of bars.
        timeframe (TimeFrame): The interval of time price data has been aggregated over.
        bar_set(Dict[str, List[Bar]]): The collection of Bars keyed by symbol.
        raw (Dict[str, List[RawData]]): The collection of raw data from the API call keyed by symbol.
        _key_mapping (Dict[str, str]): The mapping for names of data fields from raw format received from API to data models
    """

    symbols: List[str]
    timeframe: TimeFrame
    bar_set: Dict[str, List[Bar]]
    raw: Dict[str, List[RawData]]
    _key_mapping: Dict[str, str] = BAR_MAPPING

    def __init__(
        self,
        raw_data: Dict[str, List[RawData]],
        timeframe: TimeFrame,
        symbols: List[str],
    ) -> None:
        """A collection of Bars.

        Args:
            raw_data (Dict[str, List[RawData]]): The collection of raw bar data from API keyed by Symbol.
            timeframe (TimeFrame): The interval of time price data has been aggregated over
            symbols (List[str]): The list of ticker identifiers for the securities whose data forms the set of bars.
        """

        parsed_bars = {}

        for _symbol, bars in raw_data.items():
            parsed_bars[_symbol] = [Bar(_symbol, timeframe, bar) for bar in bars]

        super().__init__(
            symbols=symbols, timeframe=timeframe, bar_set=parsed_bars, raw=raw_data
        )

    def __getitem__(self, symbol: str) -> List[Bar]:
        """Gives dictionary-like access to BarSet for multisymbol data

        Args:
            symbol (str): The ticker identifier for the desired data

        Raises:
            KeyError: Cannot access data for symbol not in BarSet

        Returns:
            List[Bar]: The BarSet data for the given symbol
        """
        if symbol not in self.symbols:
            raise KeyError(f"No key {symbol} was found")

        return self.bar_set[symbol]


class Quote(BaseModel):
    """Level 1 ask/bid pair quote data. Contains information about size and origin exchange.

    Attributes:
        symbol (str): The ticker identifier for the security whose data forms the quote.
        timestamp (datetime): The time of submission of the quote.
        exchange (Optional[Exchange]): The exchange the quote originates. Used when single origin for both ask and bid. Defaults to None.
        ask_exchange (Optional[str, Exchange]): The exchange the quote ask originates. Defaults to None.
        ask_price (float): The asking price of the quote.
        ask_size (float): The size of the quote ask.
        bid_exchange (Optional[str, Exchange]): The exchange the quote bid originates. Defaults to None.
        bid_price (float): The bidding price of the quote.
        bid_size (float): The size of the quote bid.
        conditions (Optional[List[str]]): The quote conditions. Defaults to None.
        tape (Optional[str]): The quote tape. Defaults to None.
    """

    symbol: str
    timestamp: datetime
    exchange: Optional[Exchange] = None
    ask_exchange: Optional[Union[str, Exchange]] = None
    ask_price: float
    ask_size: float
    bid_exchange: Optional[Union[str, Exchange]] = None
    bid_price: float
    bid_size: float
    conditions: Optional[List[str]] = None
    tape: Optional[str] = None

    def __init__(self, symbol: str, raw_data: RawData) -> None:
        """Instantiates a Quote

        Args:
<<<<<<< HEAD
            symbol (str): The security identifer for the quote
            raw_data (RawData): The quote data as received by API
=======
            symbol (str): The ticker identifier for the security
            quote (RawData): Raw unparsed bar data from API
>>>>>>> 427f0d0b
        """

        mapped_quote = {
            QUOTE_MAPPING.get(key): val
            for key, val in raw_data.items()
            if key in QUOTE_MAPPING
        }

        super().__init__(symbol=symbol, **mapped_quote)


class QuoteSet(BaseModel, TimeSeriesMixin):
    """A collection of Quotes.

    Attributes:
        symbols (List[str]): The list of ticker identifiers for the securities whose data forms the set of quotes.
<<<<<<< HEAD
        quote_set(Dict[str, List[Quote]]]): The collection of Quotes keyed by symbol.
        raw (Dict[str, List[RawData]): The collection of raw data from the API call keyed by symbol.
=======
        quote_set(Dict[str, List[Quote]]): The collection of Quotes keyed by symbol.
        raw (Dict[str, List[RawData]]): The collection of raw data from the API call keyed by symbol.
>>>>>>> 427f0d0b
        _key_mapping (Dict[str, str]): The mapping for names of data fields from raw format received from API to data models
    """

    symbols: List[str]
    quote_set: Dict[str, List[Quote]]
    raw: Dict[str, List[RawData]]
    _key_mapping: Dict[str, str] = QUOTE_MAPPING

    def __init__(self, raw_data: Dict[str, List[RawData]], symbols: List[str]) -> None:
        """Instantiates a QuoteSet.

        Args:
            raw_data (Dict[str, List[RawData]]): The raw quote data received from API keyed by symbol
            symbols (List[str]): The list of ticker identifiers for the securities whose data forms the set of quotes.
        """
        parsed_quotes = {}

        for _symbol, quotes in raw_data.items():
            parsed_quotes[_symbol] = [Quote(_symbol, quote) for quote in quotes]

        super().__init__(symbols=symbols, quote_set=parsed_quotes, raw=raw_data)

    def __getitem__(self, symbol: str) -> List[Quote]:
        """Retrieves the quotes for a given symbol

        Args:
            symbol (str): The ticker idenfitier for the desired data

        Raises:
            KeyError: Cannot access data for symbol not in QuoteSet

        Returns:
            List[Quote]: The QuoteSet data for the given symbol
        """
        if symbol not in self.symbols:
            raise KeyError(f"No key {symbol} was found")

        return self.quote_set[symbol]


class Trade(BaseModel):
    """A transaction from the price and sales history of a security.

    Attributes:
        symbol (str): The ticker identifier for the security whose data forms the trade.
        timestamp (datetime): The time of submission of the trade.
        exchange (Optional[Exchange]): The exchange the trade occurred.
        price (float): The price that the transaction occurred at.
        size (float): The quantity traded
        id (int): The trade ID
        conditions (Optional[List[str]]): The trade conditions. Defaults to None.
        tape (Optional[str]): The trade tape. Defaults to None.
    """

    symbol: str
    timestamp: datetime
    exchange: Union[str, Exchange]
    price: float
    size: float
    id: int
    conditions: Optional[List[str]] = None
    tape: Optional[str] = None

    def __init__(self, symbol: str, raw_data: RawData) -> None:
        """Instantiates a Trade history object

        Args:
            symbol (str): The security identifer for the trade that occurred
            raw_data (RawData): The trade data as received by API
        """

        mapped_trade = {
            TRADE_MAPPING.get(key): val
            for key, val in raw_data.items()
            if key in TRADE_MAPPING
        }

        super().__init__(symbol=symbol, **mapped_trade)


class TradeSet(BaseModel, TimeSeriesMixin):
    """A collection of Trade history objects.

    Attributes:
        symbols (List[str]): The list of ticker identifiers for the securities whose data forms the set of trades.
        trade_set(Dict[str, List[Trade]]]): The collection of Trades keyed by symbol.
        raw (Dict[str, List[RawData]]): The collection of raw data from the API call keyed by symbol.
        _key_mapping (Dict[str, str]): The mapping for names of data fields from raw format received from API to data models
    """

    symbols: List[str]
    trade_set: Dict[str, List[Trade]]
    raw: Dict[str, List[RawData]]
    _key_mapping: Dict[str, str] = TRADE_MAPPING

    def __init__(self, raw_data: Dict[str, List[RawData]], symbols: List[str]) -> None:
        """Instantiates a TradeSet - a collection of Trades.

        Args:
            raw_data (Dict[str, List[RawData]]): The raw trade data received from API keyed by symbol
            symbols (List[str]): The list of ticker identifiers for the securities whose data forms the set of trades.
        """
        parsed_trades = {}

        for _symbol, trades in raw_data.items():
            parsed_trades[_symbol] = [Trade(_symbol, trade) for trade in trades]

        super().__init__(symbols=symbols, trade_set=parsed_trades, raw=raw_data)

    def __getitem__(self, symbol: str) -> List[Trade]:
        """Retrieves the trades for a given symbol

        Args:
            symbol (str): The ticker idenfitier for the desired data

        Raises:
            KeyError: Cannot access data for symbol not in TradeSet

        Returns:
            List[Bar]: The TradeSet data for the given symbol
        """
        if symbol not in self.symbols:
            raise KeyError(f"No key {symbol} was found")

        return self.trade_set[symbol]
<|MERGE_RESOLUTION|>--- conflicted
+++ resolved
@@ -185,13 +185,8 @@
         """Instantiates a Quote
 
         Args:
-<<<<<<< HEAD
             symbol (str): The security identifer for the quote
             raw_data (RawData): The quote data as received by API
-=======
-            symbol (str): The ticker identifier for the security
-            quote (RawData): Raw unparsed bar data from API
->>>>>>> 427f0d0b
         """
 
         mapped_quote = {
@@ -208,13 +203,8 @@
 
     Attributes:
         symbols (List[str]): The list of ticker identifiers for the securities whose data forms the set of quotes.
-<<<<<<< HEAD
-        quote_set(Dict[str, List[Quote]]]): The collection of Quotes keyed by symbol.
-        raw (Dict[str, List[RawData]): The collection of raw data from the API call keyed by symbol.
-=======
         quote_set(Dict[str, List[Quote]]): The collection of Quotes keyed by symbol.
         raw (Dict[str, List[RawData]]): The collection of raw data from the API call keyed by symbol.
->>>>>>> 427f0d0b
         _key_mapping (Dict[str, str]): The mapping for names of data fields from raw format received from API to data models
     """
 
